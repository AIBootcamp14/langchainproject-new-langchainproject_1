[project]
name = "ai-agent-project"
version = "0.1.0"
description = "AI agent specialized in stock information and recommendations"
requires-python = ">=3.10"
dependencies = [
    "langchain",
    "langchain-upstage",
    "yfinance",
    "streamlit",
    "python-dotenv",
    "langgraph>=1.0.1",
    "deep-translator>=1.11.4",
    "tavily>=1.0.0",
    "langchain-community>=0.3.31",
<<<<<<< HEAD
]
=======
>>>>>>> c0e77246

[build-system]
requires = ["hatchling"]
build-backend = "hatchling.build"

[tool.hatch.build.targets.wheel]
packages = ["src"]

[dependency-groups]
dev = [
    "pytest",
    "black",
    "ruff",
]<|MERGE_RESOLUTION|>--- conflicted
+++ resolved
@@ -13,13 +13,9 @@
     "deep-translator>=1.11.4",
     "tavily>=1.0.0",
     "langchain-community>=0.3.31",
-<<<<<<< HEAD
 ]
-=======
->>>>>>> c0e77246
-
 [build-system]
-requires = ["hatchling"]
+requires=["hatchling"]
 build-backend = "hatchling.build"
 
 [tool.hatch.build.targets.wheel]
