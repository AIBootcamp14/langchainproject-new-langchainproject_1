--- conflicted
+++ resolved
@@ -11,7 +11,6 @@
 from langchain_community.document_loaders import PyPDFLoader
 from langchain_huggingface import HuggingFaceEmbeddings
 from langchain_text_splitters import RecursiveCharacterTextSplitter
-<<<<<<< HEAD
 
 from src.utils.config import Config
 from src.utils.logger import get_logger
@@ -20,14 +19,6 @@
 
 logger = get_logger(__name__)
 
-=======
-from langchain_core.documents import Document
-from typing import List, Optional, Tuple
-from src.utils.config import Config
-
-load_dotenv()
-
->>>>>>> 3dc4803b
 PDF_PATH_PATTERN = Config.PDF_PATH_PATTERN
 PERSIST_DIR = Config.PERSIST_DIR
 EMBEDDING_MODEL = Config.EMBEDDING_MODEL
@@ -105,13 +96,8 @@
     def pick_splitter(pages):
         lens = [len(d.page_content or "") for d in pages]
         med = stats.median(lens)
-<<<<<<< HEAD
         logger.debug(f"페이지 중간 값: {med}")
 
-=======
-        print(" 중간 값 : "+str(med))
-        
->>>>>>> 3dc4803b
         chunk_size, chunk_overlap = VectorStore._decide_chunk_params(med)
 
         # 용어집/정의집(짧은 항목 위주)일 가능성이 높을 때 분리자 우선
@@ -150,19 +136,11 @@
 
         all_docs = []
         for pdf_file in pdf_files:
-<<<<<<< HEAD
             logger.info(f"PDF 처리 중: {pdf_file}")
             loader = PyPDFLoader(pdf_file)
             pages = list(loader.lazy_load())
             splitter = self.pick_splitter(pages)
             logger.debug(f"Splitter 선택: {splitter}")
-=======
-            print(f" Processing: {pdf_file}")
-            loader = PyPDFLoader(pdf_file)
-            pages = list(loader.lazy_load())
-            splitter = self.pick_splitter(pages)
-            print(f"splitter 선택 : ", splitter)
->>>>>>> 3dc4803b
             docs = splitter.split_documents(pages)
 
             for doc in docs:
@@ -171,11 +149,7 @@
 
         if all_docs:
             vectorstore.add_documents(all_docs)
-<<<<<<< HEAD
         logger.info(f"총 {len(all_docs)}개 청크 저장 완료 ({len(pdf_files)}개 PDF)")
-=======
-        print(f" 총 {len(all_docs)}개 청크 저장 완료 ({len(pdf_files)}개 PDF)")
->>>>>>> 3dc4803b
         return vectorstore
 
     def similarity_search(self, query: str, top_k: int = 3):
@@ -193,22 +167,14 @@
     def inspect_collections(self):
         client = chromadb.PersistentClient(path=self.persist_dir)
         collections = [c.name for c in client.list_collections()]
-<<<<<<< HEAD
         logger.info(f"Collections: {collections}")
 
         if self.collection_name not in collections:
             logger.warning(f"'{self.collection_name}' 컬렉션을 찾지 못했습니다.")
-=======
-        print(" Collections:", collections)
-
-        if self.collection_name not in collections:
-            print(f" '{self.collection_name}' 컬렉션을 찾지 못했습니다.")
->>>>>>> 3dc4803b
             return
 
         collection = client.get_collection(self.collection_name)
         count = collection.count()
-<<<<<<< HEAD
         logger.info(f"'{self.collection_name}' 내 문서 수: {count}")
 
         items = collection.peek()
@@ -217,16 +183,6 @@
             logger.debug(f"ID: {items['ids'][i]}")
             logger.debug(f"Metadata: {items['metadatas'][i]}")
             logger.debug(f"Text snippet: {items['documents'][i][:150]}...")
-=======
-        print(f" '{self.collection_name}' 내 문서 수: {count}")
-
-        items = collection.peek()
-        print(f" 샘플 개수: {len(items['ids'])}")
-        for i in range(min(3, len(items["ids"]))):
-            print(f"\nID: {items['ids'][i]}")
-            print(f"Metadata: {items['metadatas'][i]}")
-            print(f"Text snippet: {items['documents'][i][:150]}...")
->>>>>>> 3dc4803b
 
 
 def main():
